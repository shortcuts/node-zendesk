{
  "name": "node-zendesk",
  "version": "1.5.0",
  "description": "zendesk API client wrapper",
  "keywords": [
    "zendesk",
    "API",
    "support",
    "supportdesk",
    "buddha",
    "radar",
    "wrapper",
    "help center",
    "zopim",
    "voice",
    "reseller",
    "knowledge base"
  ],
  "homepage": "https://github.com/blakmatrix/node-zendesk",
  "repository": {
    "type": "git",
    "url": "git://github.com/blakmatrix/node-zendesk.git"
  },
  "main": "./lib/client.js",
  "scripts": {
    "test": "node ./test/*-test.js"
  },
  "author": "Farrin Reid <blakmatrix@gmail.com>",
  "contributors": [
    "Nie Xiaochen <nnabuuu@noreply.users.github.com>",
    "Eriks Reks <erikzrekz@noreply.users.github.com>",
    "Iconecd <iconecd@noreply.users.github.com>",
    "Ignigena <Ignigena@noreply.users.github.com>",
    "Eric Davis <iconecd@noreply.users.github.com>",
    "Blair Anderson <blairanderson@noreply.users.github.com>",
    "Jeff Zabel <jzabel@noreply.users.github.com>",
    "Brian Hartvigsen <tresni@noreply.users.github.com>",
    "James Greene <JamesMGreene@noreply.users.github.com>",
    "Eike Thienemann-Dehde <edehde@noreply.users.github.com>",
    "Roman Onufryk <onufryk@noreply.users.github.com>",
    "Colin Loretz <colinloretz@noreply.users.github.com>",
    "Azharuddin <gs-akhan@noreply.users.github.com>",
    "Carl-Fredrik Herö <carlfredrikhero@noreply.users.github.com>",
    "Oleksandr Pidlisnyi <unreadableusername@noreply.users.github.com>",
    "Amal Khezami <khezamian@noreply.users.github.com>",
    "genius-fx <genius-fx@noreply.users.github.com>",
    "Eike Bernhardt <teefax@noreply.users.github.com>",
    "genius-fx <gitter-badger@noreply.users.github.com>",
    "Stuart McGrigor <stueynz@noreply.users.github.com>",
    "Wade Grandoni <wadegrandoni@noreply.users.github.com>",
    "Anastasi Bakolias <spasiu@noreply.users.github.com>",
    "matthewschmidt <matthewschmidt.users.github.com>",
    "oleksiy-turchanikov <oleksiy-turchanikov@noreply.users.github.com>",
    "Shuan Wang <swang@noreply.users.github.com>",
    "Bas <basdewachter@noreply.users.github.com>",
    "David Kapell <dkapell@noreply.users.github.com>",
    "Mathias Anderssén <Okar@noreply.users.github.com>",
    "Adil H <didil@noreply.users.github.com>",
    "Heriberto Madrigal <magic-madrigal@noreply.users.github.com>",
    "Fred Souza <fmsouza@noreply.users.github.com>"
  ],
  "dependencies": {
    "async": "3.2.x",
    "nconf": "0.10.x",
    "querystring": "0.2.x",
<<<<<<< HEAD
    "request": "2.88.0"
  }
=======
    "request": "2.88.x"
  },
  "license": "MIT"
>>>>>>> cd1fcd5d
}<|MERGE_RESOLUTION|>--- conflicted
+++ resolved
@@ -63,12 +63,7 @@
     "async": "3.2.x",
     "nconf": "0.10.x",
     "querystring": "0.2.x",
-<<<<<<< HEAD
-    "request": "2.88.0"
-  }
-=======
     "request": "2.88.x"
   },
   "license": "MIT"
->>>>>>> cd1fcd5d
 }