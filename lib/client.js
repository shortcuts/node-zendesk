// client.js - node-zendesk client initialization
'use strict';

var parts = [
      'Users', 'Tickets', 'TicketAudits', 'TicketFields', 'TicketForms', 'TicketMetrics', 'TicketImport', 'TicketExport',
      'Views', 'Requests', 'UserIdentities', 'Groups', 'GroupMemberships',
      'CustomAgentRoles', 'Organizations', 'Search', 'Tags', 'Forums',
      'ForumSubscriptions', 'Categories', 'Topics', 'TopicComments',
      'TopicSubscriptions', 'TopicVotes', 'AccountSettings',
      'ActivityStream', 'Attachments', 'JobStatuses', 'Locales',
      'Macros', 'SatisfactionRatings', 'SuspendedTickets', 'UserFields',
      'OrganizationFields', 'OauthTokens', 'Triggers', 'SharingAgreement',
      'Brand', 'OrganizationMemberships', 'DynamicContent', 'TicketEvents',
<<<<<<< HEAD
      'Imports', 'Targets', 'TargetFailures', 'Sessions', 'Installations', 'Policies'
=======
      'Imports', 'Targets', 'Sessions', 'Installations', 'Policies', 'Automations'
>>>>>>> 9ccc9f65
    ],
    helpcenterParts = [
      'Articles', 'Sections', 'Categories', 'Translations',
      'ArticleComments', 'ArticleLabels', 'ArticleAttachments',
      'Votes', 'Search', 'AccessPolicies', 'Subscriptions'
    ],
    voiceParts = [
      'PhoneNumbers', 'GreetingCategories', 'Greetings', 'CurrentQueueActivity',
      'HistoricalQueueActivity', 'AgentActivity', 'Availabilities'
    ],
    servicesParts = [
      'Links' //This will be sent in undercase down to the client path
    ];

exports.createClient = function (options) {
  var nconf = require('nconf'),
      store = new nconf.Provider();
  nconf.use('memory');
  if (true !== options.disableGlobalState) {
    nconf.env().argv({
      's': {
        alias: 'subdomain'
      },
      'u': {
        alias: 'username'
      },
      'p': {
        alias: 'password'
      },
      't': {
        alias: 'token'
      },
      'r': {
        alias: 'remoteUri'
      },
      'hc': {
        alias: 'helpcenter'
      },
      'v': {
        alias: 'voice'
      },
      'ch': {
        alias: 'customHeaders'
      },
      'serv': {
        alias: 'services'      
      }
    });
  }

  options = store.defaults(options);

  if (nconf.get('subdomain')) {
    var endpoint;
    if (options.stores.defaults.store.helpcenter) {
      endpoint = '.zendesk.com/api/v2/help_center';
    } else if (options.stores.defaults.store.voice){
      endpoint = '.zendesk.com/api/v2/channels/voice';
    } else if (options.stores.defaults.store.services){
      endpoint = '.zendesk.com/api/services/jira';
    } else {
      endpoint = '.zendesk.com/api/v2';
    }
    options.stores.defaults.store.remoteUri = 'https://' + nconf.get('subdomain') + endpoint;
  }

  var client = {}, partsToAdd, clientPath;

  if (options.stores.defaults.store.helpcenter) {
    partsToAdd = helpcenterParts;
    clientPath = 'helpcenter/';
  } else if (options.stores.defaults.store.voice) {
    partsToAdd = voiceParts;
    clientPath = 'voice/';
  } else if (options.stores.defaults.store.services) {
    partsToAdd = servicesParts;
    clientPath = 'services/'; //This is where parts get added to to search in the "services" folder
  } else {
    partsToAdd = parts;
    clientPath = '';
  }


  partsToAdd.forEach(function (k) {
    exports[k] = require('./client/' + clientPath + k.toLowerCase())[k];
  });

  partsToAdd.forEach(function (k) {
    client[k.toLowerCase()] = new exports[k](options);
    client[k.toLowerCase()].on('debug::request',  debug);
    client[k.toLowerCase()].on('debug::response', debug);
  });

  function debug(args) {
    if (options.get('debug')) {
      if (args.result) {
        args.result = String(args.result);
      }
      console.log(args);
    }
  }

  return client;
};<|MERGE_RESOLUTION|>--- conflicted
+++ resolved
@@ -11,11 +11,7 @@
       'Macros', 'SatisfactionRatings', 'SuspendedTickets', 'UserFields',
       'OrganizationFields', 'OauthTokens', 'Triggers', 'SharingAgreement',
       'Brand', 'OrganizationMemberships', 'DynamicContent', 'TicketEvents',
-<<<<<<< HEAD
-      'Imports', 'Targets', 'TargetFailures', 'Sessions', 'Installations', 'Policies'
-=======
-      'Imports', 'Targets', 'Sessions', 'Installations', 'Policies', 'Automations'
->>>>>>> 9ccc9f65
+      'Imports', 'Targets', 'TargetFailures', 'Sessions', 'Installations', 'Policies', 'Automations'
     ],
     helpcenterParts = [
       'Articles', 'Sections', 'Categories', 'Translations',
