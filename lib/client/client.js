// client.js - main client file that does most of the processing
'use strict';

var fs           = require('fs'),
    constants    = require('crypto').constants,
    request      = require('request'),
    util         = require('util'),
    EventEmitter = require('events').EventEmitter,
    Client       = require('./client').Client,
    qs           = require('querystring'),
    async        = require('async'),
    flatten      = require('flatten'),
    throttler    = require('./throttle'),
    pjson        = require('./../../package.json'),
    failCodes = {
      400: 'Bad Request',
      401: 'Not Authorized',
      403: 'Forbidden',
      404: 'Item not found',
      405: 'Method not Allowed',
      409: 'Conflict',
      422: 'Unprocessable Entity',   // zendesk sends this one back when you re-use an organization name
      429: 'Too Many Requests',
      500: 'Internal Server Error',
      503: 'Service Unavailable'
    };


Client = exports.Client = function (options) {
  this.options = options;
  this.sideLoad = [];
  this.userAgent = 'node-zendesk/' + pjson.version + ' (node/' + process.versions.node + ')';
  // Each client has its own cookies to isolate authentication between clients
  this._request = request.defaults({
    jar:      this.options.get('no-cookies') ? false : request.jar(),
    encoding: this.options.get('encoding') || null,
    timeout:  this.options.get('timeout')  || 240000,
    proxy:    this.options.get('proxy')    || null,
    secureOptions: constants.SSL_OP_NO_TLSv1 | constants.SSL_OP_NO_TLSv1_1,
    forever: true,
    pool: {maxSockets: 100}
  });

  if (!this.jsonAPINames) {
    this.jsonAPINames = [];
  }

  if ('function' !== typeof this.options.get) {
    this.options.get = function (key) {
      return this[key];
    };
  }

};

util.inherits(Client, EventEmitter);

Client.prototype.request = function (method, uri) {
  var options, url, self = this, res, args = Array.prototype.slice.call(arguments),
      callback = args.pop(),
      body     = 'object' === typeof args[args.length - 1] && !Array.isArray(args[args.length - 1]) && args.pop(),
      auth     = this.options.get('password') ? ':' + this.options.get('password') : '/token:' + this.options.get('token'),
      encoded  = new Buffer(this.options.get('username') + auth).toString('base64'),
      proxy    = this.options.get('proxy'),
      useOAuth = this.options.get('oauth'),
      token    = this.options.get('token'),
      asUser   = this.options.get('asUser');

  url = assembleUrl(self, uri);

  if (options) { // is this ever used?
    self.options.headers = options;
  } else {
    self.options.headers = {
      'Content-Type': 'application/json',
      'Accept':       'application/json',
      'User-Agent':   self.userAgent,
      'Content-Length': body.length
    };
  }

  if(asUser){
    self.options.headers['X-On-Behalf-Of'] = asUser;
  }

  if (useOAuth) {// token is an oauth token obtained from OAuth2
    self.options.headers.Authorization = 'Bearer ' + token;
  } else {// token is an API token obtained from the Zendesk Settings UI
    self.options.headers.Authorization = 'Basic ' + encoded;
  }

  self.options.uri = url;
  self.options.method = method || 'GET';

  if ('GET' === method) {
    self.options.body = undefined;
  } else if (body) {
    self.options.body = JSON.stringify(body);
  } else if ('GET' !== method && 'application/json' === self.options.headers['Content-Type']) {
    self.options.body = '{}';
  }

  if (proxy) {
    self.options.proxy = proxy;
  }

  self.emit('debug::request', self.options);

  return new Promise(function(resolve, reject) {
    self._request(self.options, function (err, response, result) {
      if (callback) return requestCallback(self, err, response, result, callback);
      return (err) ? reject(err) : resolve(response);
    });
  });
};

Client.prototype.requestAll = function (method, uri) {
  var args         = Array.prototype.slice.call(arguments),
      callbackOpt  = args.pop(),
      nextPage     = 'Not Null!',
      bodyList     = [],
      statusList   = [],
      responseList = [],
      resultList   = [],
      self         = this,
      throttle     = this.options.get('throttle'),
      __request = Client.prototype.request;

  return new Promise((resolve, reject) => {

    var errorCb, nextCb, completeCb;
    if ( typeof callbackOpt === 'function' ) {
      errorCb = callbackOpt;
      nextCb = function () {};
      completeCb = function (statusList, bodyList, responseList, resultList) {
        callbackOpt(null, statusList, bodyList, responseList, resultList)
      };
    } else {
      callbackOpt = callbackOpt || {};
      errorCb = callbackOpt.error || reject;
      nextCb = callbackOpt.next || resolve;
      completeCb = callbackOpt.complete;
    }
  
    if ( throttle ) {
       __request = throttler( this, Client.prototype.request, throttle );
    }
  
    function processPage(status, body, response, result) {
      if(completeCb) { // only accumulate pages if a completeCb is provided
        statusList.push(status);
        bodyList.push(body);
        responseList.push(response);
        resultList.push(result);
      }
      nextPage = result ? result.next_page : null;
      nextCb(status, body, response, result, nextPage);    
    }
  
    return __request.apply(this, args.concat(function (error, status, body, response, result) {
      if (error) {
        return errorCb(error);
      }
      processPage(status, body, response, result);
      async.whilst(
        function () {
          if (nextPage !== null) {
            return nextPage;
          } else {
            nextPage = '';
            return nextPage;
          }
        },
        function (cb) {
          __request.apply(self, ['GET', nextPage, function (error, status, body, response, result) {
            if (error) {
              return cb(error);
            }
            processPage(status, body, response, result);          
            cb(null);
          }]);
        },
        function (err) {
          if (err) {
            return errorCb(err);
          } else if(completeCb) {
            return completeCb(statusList, flatten(bodyList), responseList, resultList);
          }
        }
        );
    }));
  });
};

Client.prototype.requestUpload = function (uri, file, callback) {
  var self     = this,
      out,
      auth     = this.options.get('password') ? ':' + this.options.get('password') : '/token:' + this.options.get('token'),
      encoded  = new Buffer(this.options.get('username') + auth).toString('base64'),
      useOAuth = this.options.get('oauth'),
      token    = this.options.get('token'),
      uploadOptions = self.options,
      binary = uri[1] ? uri[1].binary : false;

  self.options.uri = assembleUrl(self, uri);
  self.options.method = 'POST';

  self.options.headers = {'Content-Type': 'application/binary'};

  if (useOAuth) {
    self.options.headers.Authorization = 'Bearer ' + token;
  } else {
    self.options.headers.Authorization = 'Basic ' + encoded;
  }

<<<<<<< HEAD
  return new Promise(function(resolve, reject) {
    out = this._request(self.options, function (err, response, result) {
      if (callback) {
        callback(self, err, response, result, callback);
      } else {
        return (err) ? reject(err) : resolve(response);
      }
    });
  
    fs.createReadStream(file).pipe(out); // pipe the file!
  });
=======
  self.emit('debug::request', self.options);
  // assumes a binary file is passed in instead of a path
  if(binary){
    self.options.body = file;
    return this._request(self.options, function (err, response, result) {
      requestCallback(self, err, response, result, callback);
    });
  } else {
    out = this._request(self.options, function (err, response, result) {
      requestCallback(self, err, response, result, callback);
    });
    fs.createReadStream(file).pipe(out); // pipe the file!
  }
>>>>>>> bc6b2bb7
};

Client.prototype.setSideLoad = function(arr){
  var self = this;
  self.sideLoad = arr;
}

function checkRequestResponse(self, response, result, callback) {
  var statusCode, error, retryAfter, res;

  if (!result) { // should this really be an error?
    error = new Error('Zendesk returned an empty result');
    error.statusCode = 204;
    return callback(error);
  }
  try {
    statusCode = response.statusCode;
    res = JSON.parse(result);
  }
  catch (ex) {
     // Emit Errors
    self.emit('debug::error', {exception: ex, code: statusCode, request: self.options, result: result});
  }

  self.emit('debug::response', {statusCode: statusCode, result: result});

  retryAfter = response.headers['retry-after'];
  if (retryAfter) {
    error = new Error('Zendesk rate limits 200 requests per minute');
    error.statusCode = 429;
    error.result = result;
    error.retryAfter = retryAfter;
    return callback(error);
  }

  if (failCodes[statusCode]) {
    error = new Error('Zendesk Error (' + statusCode + '): ' + failCodes[statusCode]);
    error.statusCode = statusCode;
    error.result = result;
    error.retryAfter = null;
    return callback(error);
  }

  return callback(null, res);
}

function requestCallback(self, err, response, result, callback) {
  if (err) {
    return callback(err);
  }

  checkRequestResponse(self, response, result, function(err, res) {
    if (err) {
      return callback(err);
    }
    var body = null;
    if (res) {
      if (self.jsonAPINames){
        for (var i = 0; i < self.jsonAPINames.length; i++){
          if (res.hasOwnProperty(self.jsonAPINames[i].toString())){
            body = res[self.jsonAPINames[i].toString()];
            break;
          }
        }
      }

      if (!body) {
        body = res;
      }
      if (self.hasOwnProperty('sideLoadMap')){
        body = populateFields(body, res, self.sideLoadMap);
      }
    } else {
      body = '';
    }

    return callback(null, response.statusCode, body, response, res);
  });

}

function populateFields(data, response, map){
  if (Array.isArray(data)){
    for (var i = 0; i < data.length; i++){
      var record = data[i];
      populateRecord(record);
    }
  } else {
    populateRecord(data);
  }
  return data;

  function populateRecord(record){
    for (var i = 0; i < map.length; i++){
      var field   = map[i].field;
      var name    = map[i].name;
      var dataset = map[i].dataset;


      if (record.hasOwnProperty(field) && response.hasOwnProperty(dataset)){
        //If specifying all, then put everything in response[dataset] to record[name]
        if ( map[i].hasOwnProperty('all') && map[i].all === true ){
          record[name] = response[dataset];
        } else {
          var key = 'id';
          if (map[i].hasOwnProperty('dataKey')){
            key = map[i].dataKey;
          }
          if (map[i].hasOwnProperty('array') && map[i].array){
            record[name] = findAllRecordsById(response[dataset], key, record[field]);
          } else {
            record[name] = findOneRecordById(response[dataset], key, record[field]);
          }
        }
      }
    }
    return record;
  }
}

function findAllRecordsById(data, key, id){
  var arr = [];
  for (var i = 0; i < data.length; i++){
    if (data[i][key] === id){
      arr.push(data[i]);
    }
  }
  return arr;
}

function findOneRecordById(data, key, id){
  for (var i = 0; i < data.length; i++){
    if (data[i][key] === id){
      return data[i];
    }
  }
  return null;
}

function assembleUrl(self, uri) {
  var lastElement,
      params = '';

  if ('object' === typeof uri && Array.isArray(uri)) {
    lastElement = uri.pop();
    if (lastElement) {
      // we have received an object ex. {"sort_by":"id","sort_order":"desc"}
      if ('object' === typeof lastElement) {
        if (self.sideLoad.length){
          lastElement.include = self.sideLoad.join(',');
        }
        params = '?' + qs.stringify(lastElement);
      }
      // we have received a query string ex. '?sort_by=id&sort_order=desc'
      else if (0 === lastElement.toString().indexOf('?')) {
        if (self.sideLoad.length){
          lastElement += '&include='+ self.sideLoad.join(',');
        }
        params = lastElement;
      }
      else {
        if (self.sideLoad.length){
          params = '?include=' + self.sideLoad.join(',');
        }
        uri.push(lastElement);
      }
    }
    return self.options.get('remoteUri') + '/' + uri.join('/') + '.json' + params;
  }
  else if ('string' === typeof uri && uri.indexOf(self.options.get('remoteUri')) === -1) {
    return self.options.get('remoteUri') + uri;
  }
  else {
    return uri;
  }
}<|MERGE_RESOLUTION|>--- conflicted
+++ resolved
@@ -213,33 +213,30 @@
     self.options.headers.Authorization = 'Basic ' + encoded;
   }
 
-<<<<<<< HEAD
+  self.emit('debug::request', self.options);
+
   return new Promise(function(resolve, reject) {
-    out = this._request(self.options, function (err, response, result) {
-      if (callback) {
-        callback(self, err, response, result, callback);
-      } else {
-        return (err) ? reject(err) : resolve(response);
-      }
-    });
-  
-    fs.createReadStream(file).pipe(out); // pipe the file!
+    // assumes a binary file is passed in instead of a path
+    if(binary){
+      self.options.body = file;
+      return self._request(self.options, function (err, response, result) {
+        if (requestCallback) {
+          return requestCallback(self, err, response, result, callback);
+        } else {
+          return (err) ? reject(err) : resolve(response);
+        }
+      });
+    } else {
+      out = self._request(self.options, function (err, response, result) {
+        if (requestCallback) {
+          return requestCallback(self, err, response, result, callback);
+        } else {
+          return (err) ? reject(err) : resolve(response);
+        }
+      });
+      fs.createReadStream(file).pipe(out); // pipe the file!
+    }
   });
-=======
-  self.emit('debug::request', self.options);
-  // assumes a binary file is passed in instead of a path
-  if(binary){
-    self.options.body = file;
-    return this._request(self.options, function (err, response, result) {
-      requestCallback(self, err, response, result, callback);
-    });
-  } else {
-    out = this._request(self.options, function (err, response, result) {
-      requestCallback(self, err, response, result, callback);
-    });
-    fs.createReadStream(file).pipe(out); // pipe the file!
-  }
->>>>>>> bc6b2bb7
 };
 
 Client.prototype.setSideLoad = function(arr){
