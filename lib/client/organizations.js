--- conflicted
+++ resolved
@@ -1,11 +1,11 @@
 //Organizations.js: Client for the zendesk API.
 
 
-var util        = require('util'),
-    Client      = require('./client').Client;
+var util = require('util'),
+  Client = require('./client').Client;
 
 var Organizations = exports.Organizations = function (options) {
-  this.jsonAPINames = [ 'organizations', 'organization' ];
+  this.jsonAPINames = ['organizations', 'organization'];
   Client.call(this, options);
 };
 
@@ -31,7 +31,7 @@
 
 // ====================================== Creating Many Organizations
 Organizations.prototype.createMany = function (organizations, cb) {
-  this.request('POST', ['organizations', 'create_many'], organizations, cb);
+  return this.request('POST', ['organizations', 'create_many'], organizations, cb);
 };
 
 // ====================================== Creating Or Updating Organizations
@@ -46,7 +46,7 @@
 
 // ====================================== Updating Many Organizations
 Organizations.prototype.updateMany = function (organizations, cb) {
-  this.request('PUT', ['organizations', 'update_many'], organizations, cb);
+  return this.request('PUT', ['organizations', 'update_many'], organizations, cb);
 };
 
 // ====================================== Creating Or Updating Organizations
@@ -56,7 +56,7 @@
 
 // ====================================== Deleting Organizations
 Organizations.prototype.delete = function (organizationID, cb) {
-  return this.request('DELETE', ['organizations', organizationID],  cb);
+  return this.request('DELETE', ['organizations', organizationID], cb);
 };
 
 // ====================================== Search Organizations
@@ -71,23 +71,15 @@
 
 // ====================================== New Incremental Organization Export with include
 Organizations.prototype.incrementalInclude = function (startTime, include, cb) {
-<<<<<<< HEAD
-  return this.request('GET', ['incremental', 'organizations', {start_time: startTime, include: include}],  cb);
-=======
-  this.requestAll('GET', ['incremental', 'organizations', {start_time: startTime, include: include}],  cb);
->>>>>>> cd1fcd5d
+  return this.requestAll('GET', ['incremental', 'organizations', { start_time: startTime, include: include }], cb);
 };
 
 // ====================================== New Incremental Organization Export
 Organizations.prototype.incremental = function (startTime, cb) {
-<<<<<<< HEAD
-  return this.request('GET', ['incremental', 'organizations', {start_time: startTime}],  cb);
-=======
-  this.requestAll('GET', ['incremental', 'organizations', {start_time: startTime}],  cb);
->>>>>>> cd1fcd5d
+  return this.requestAll('GET', ['incremental', 'organizations', { start_time: startTime }], cb);
 };
 
 // ====================================== New Incremental Organization Export Sample
 Organizations.prototype.incrementalSample = function (startTime, cb) {
-  return this.request('GET', ['incremental', 'organizations', 'sample', {start_time: startTime}],  cb);
+  return this.request('GET', ['incremental', 'organizations', 'sample', { start_time: startTime }], cb);
 };
